<!-- CategoryTransactions.vue -->
<template>
  <q-page fluid class="category-transactions text-black">
    <!-- Header -->
    <div class="row header">
      <div class="col">
        <h2 class="category-title">{{ category.name }}</h2>
      </div>
      <div class="col col-auto">
        <q-fab :class="isMobile ? 'mr-2' : 'mr-2 mt-2'" icon="close" variant="plain" :absolute="true" location="top" @click="$emit('close')" />
      </div>
    </div>

    <!-- Progress Bar and Remaining -->
    <div class="row mt-2">
      <div class="col">
        <div class="progress-section">
          <div class="progress-label">
            <span :class="!isIncome && spent > category.target ? 'text-negative' : ''">{{ formatCurrency(toDollars(toCents(spent))) }}</span>
            {{ isIncome ? 'received' : 'spent' }} of
            {{ formatCurrency(toDollars(toCents(category.target))) }}
          </div>
          <q-linear-progress
            v-model="progressPercentage"
            height="10"
            :color="isIncome ? 'green' : 'primary'"
            background-color="#e0e0e0"
            rounded
          ></q-linear-progress>
        </div>
        <div class="remaining-section" :class="{ 'over-budget': (remaining || 0) < 0 && !isIncome }">
          <span class="remaining-label"> {{ category.group == 'Income' ? 'Left to Receive ' : 'Available ' }}</span>
          <span class="remaining-amount">
            {{ formatCurrency(toDollars(toCents(available))) }}
          </span>
        </div>
      </div>
    </div>

    <!-- Transactions List -->
    <div class="row flex-grow-1 mt-4 q-pl-none q-pr-none">
      <div class="col transaction-list q-pl-none q-pr-none">
        <h3 class="section-title q-pb-sm">Transactions ({{ categoryTransactions.length }})</h3>
        <div class="my-2 bg-white rounded-10 q-pt-sm q-pr-md q-pl-md mb-4">
          <q-input v-model="search" label="Search" dense clearable prepend-icon="search"></q-input>
        </div>
        <q-list dense class="rounded-10">
          <q-item
            v-for="transaction in categoryTransactions"
            :key="transaction.id"
            class="transaction-item"
            dense
            clickable
            @click="editTransaction(transaction)"
            style="border-bottom: 1px solid rgb(var(--v-theme-light))"
          >
            <q-item-section class="d-flex align-center">
              <div class="row q-pa-sm align-center no-gutters">
<<<<<<< HEAD
                <div class="col pt-2 font-weight-bold text-primary col-2" style="min-width: 60px; font-size: 10px">
=======
                <div class="col q-pt-sm font-weight-bold text-primary col-2" style="min-width: 60px; font-size: 10px">
>>>>>>> d21b8623
                  {{ formatDate(transaction.date) }}
                </div>
                <div class="col text-truncate" style="flex: 1; min-width: 0">
                  {{ transaction.merchant }}
                </div>
                <div class="col text-right no-wrap col-auto" :class="transaction.isIncome ? 'green--text' : ''" style="min-width: 60px">
                  ${{ Math.abs(getCategoryAmount(transaction)).toFixed(2) }}
                </div>
                <div class="col text-right col-auto" style="min-width: 40px">
                  <q-icon
                    small
                    name="delete"
                    color="negative"
                    title="Move to Trash"
                    @click.stop="confirmDelete(transaction)"
                  />
                </div>
              </div>
            </q-item-section>
          </q-item>
          <q-item v-if="categoryTransactions.length === 0">
            <q-item-label>No transactions for this category.</q-item-label>
          </q-item>
        </q-list>
      </div>
    </div>

    <!-- Floating Action Button -->
    <q-fab icon="add" :app="true" color="primary" @click="$emit('add-transaction')" location="bottom right" class="mr-2" :class="isMobile ? 'mb-14' : 'mb-2'" />

    <!-- Edit Transaction Dialog -->
    <q-dialog v-model="showEditDialog" :width="!isMobile ? '550px' : undefined" :fullscreen="isMobile">
      <q-card dense>
        <q-card-section class="bg-primary row items-center q-py-md">
          <div class="text-white">Edit {{ transactionToEdit?.merchant }} Transaction</div>
          <q-btn
            flat
            dense
            color="negative"
            label="X"
            class="q-ml-auto"
            @click="showEditDialog = false"
          />
        </q-card-section>
        <q-card-section>
          <transaction-form
            v-if="showEditDialog && transactionToEdit"
            :initial-transaction="transactionToEdit"
            :category-options="categoryOptions"
            :budget-id="budgetId"
            :user-id="userId"
            :show-cancel="true"
            @save="onTransactionSaved"
            @cancel="showEditDialog = false"
            @update-transactions="updateTransactions"
          />
        </q-card-section>
      </q-card>
    </q-dialog>

    <!-- Delete Confirmation Dialog -->
    <q-dialog v-model="showDeleteDialog" max-width="400">
      <q-card>
        <q-card-section class="bg-negative q-py-sm">
          <span class="text-white">Confirm Deletion</span>
        </q-card-section>
        <q-card-section class="q-pt-md">
          Are you sure you want to delete the transaction for "{{ transactionToDelete?.merchant }}" on
          {{ transactionToDelete ? formatDate(transactionToDelete.date) : '' }}?
        </q-card-section>
        <q-card-actions>
          <q-space></q-space>
          <q-btn color="grey" variant="text" @click="showDeleteDialog = false">Cancel</q-btn>
          <q-btn color="negative" variant="flat" @click="executeDelete">Move to Trash</q-btn>
        </q-card-actions>
      </q-card>
    </q-dialog>
  </q-page>
</template>

<script setup lang="ts">
import { ref, computed, onMounted } from 'vue';
import { useQuasar, QSpinner } from 'quasar';
import { dataAccess } from '../dataAccess';
import TransactionForm from './TransactionForm.vue';
import type { BudgetCategory, Transaction } from '../types';
import { toDollars, toCents, formatCurrency } from '../utils/helpers';
import { useBudgetStore } from '../store/budget';

const props = defineProps<{
  category: BudgetCategory;
  transactions?: Transaction[] | null;
  budgetId: string;
  userId: string;
  categoryOptions: string[];
}>();

const emit = defineEmits<{
  (e: 'close'): void;
  (e: 'add-transaction'): void;
  (e: 'update-transactions', transactions: Transaction[]): void;
}>();

const search = ref('');
const budgetStore = useBudgetStore();
const $q = useQuasar();
const showEditDialog = ref(false);
const transactionToEdit = ref<Transaction | null>(null);
const showDeleteDialog = ref(false);
const transactionToDelete = ref<Transaction | null>(null);

const spent = computed(() => {
  let spentTotal = 0;
  if (props.transactions) {
    for (const transaction of props.transactions) {
      if (transaction.deleted) continue;
      const hasCategory = transaction.categories.some((c) => c.category === props.category.name);
      if (hasCategory) {
        if (isIncome.value) {
          transaction.categories.forEach((c) => {
            spentTotal += c.amount;
          });
        } else {
          if (transaction.isIncome) {
            transaction.categories.forEach((c) => {
              if (c.category === props.category.name) spentTotal -= c.amount;
            });
          } else {
            transaction.categories.forEach((c) => {
              if (c.category === props.category.name) spentTotal += c.amount;
            });
          }
        }
      }
    }
  }
  return spentTotal;
});

const carryOverAndTarget = computed(() => {
  return (props.category.isFund ? Number(props.category.carryover) || 0 : 0) + Number(props.category.target) || 0;
});

const remaining = computed(() => {
  if (props.category.group === 'Income') return (Number(spent.value) || 0) - (Number(props.category.target) || 0);
  return (Number(props.category.target) || 0) - (Number(spent.value) || 0);
});

const available = computed(() => {
  if (props.category.group === 'Income') {
    const avail = (Number(spent.value) || 0) - carryOverAndTarget.value;
    if (avail > 0) return 0;
    return avail;
  }
  return carryOverAndTarget.value - Number(spent.value) || 0;
});

const progressPercentage = computed(() => {
  const targetVal = carryOverAndTarget.value;
  const spentVal = Number(spent.value) || 0;
  const rawPercentage = targetVal > 0 ? (spentVal / targetVal) * 100 : 0;
  return Math.min(Math.max(rawPercentage, 0), 100);
});

const isMobile = computed(() => $q.screen.lt.md);

const isIncome = computed(() => {
  return props.category.group === 'Income';
});

const categoryTransactions = computed(() => {
  let temp = props.transactions || [];
  temp = temp
    .filter((t) => !t.deleted)
    .filter((t) => (t.categories && Array.isArray(t.categories) ? t.categories.some((split) => split.category === props.category.name) : false))
    .sort((a, b) => {
      const dateA = new Date(a.date);
      const dateB = new Date(b.date);
      if (dateA.getTime() !== dateB.getTime()) {
        return dateB.getTime() - dateA.getTime();
      }
      return a.merchant.localeCompare(b.merchant);
    });
  if (search.value && search.value !== '') {
    temp = temp.filter(
      (t) => t.merchant.toLowerCase().includes(search.value.toLowerCase()) || t.amount.toString().toLowerCase().includes(search.value.toLowerCase()),
    );
  }
  return temp;
});

function isLastMonth(transaction: Transaction) {
  return transaction.budgetMonth == budgetStore.availableBudgetMonths[budgetStore.availableBudgetMonths.length - 1];
}

const getCategoryAmount = (transaction: Transaction) => {
  const split = transaction.categories?.find((s) => s.category === props.category.name);
  return split ? split.amount : 0;
};

const formatDate = (dateStr: string): string => {
  const [yearStr, monthStr, dayStr] = dateStr.split('-');
  const year = Number(yearStr);
  const month = Number(monthStr);
  const day = Number(dayStr);
  const date = new Date(year, month - 1, day);
  return `
    ${date.toLocaleDateString('en-US', { month: 'short' })}
    ${date.toLocaleDateString('en-US', { day: 'numeric' })}
  `;
};

function editTransaction(transaction: Transaction) {
  transactionToEdit.value = { ...transaction };
  setTimeout(() => {
    showEditDialog.value = true;
  }, 100);
}

function confirmDelete(transaction: Transaction) {
  transactionToDelete.value = transaction;
  showDeleteDialog.value = true;
}

async function executeDelete() {
  if (!transactionToDelete.value?.id) {
    showDeleteDialog.value = false;
    return;
  }
  $q.loading.show({
    message: 'Deleting transaction...',
    spinner: QSpinner,
    spinnerColor: 'primary',
    spinnerSize: 50,
    customClass: 'q-ml-sm flex items-center justify-center',
  });
  try {
    const targetBudget = budgetStore.getBudget(props.budgetId);
    if (targetBudget) {
      await dataAccess.deleteTransaction(targetBudget, transactionToDelete.value.id, !isLastMonth(transactionToDelete.value));
    }
    const updatedTransactions = budgetStore.getBudget(props.budgetId)?.transactions;
    if (updatedTransactions) {
      emit('update-transactions', updatedTransactions);
    }
  } catch (error: unknown) {
    console.error('Error moving transaction to trash:', error);
  } finally {
    $q.loading.hide();
    showDeleteDialog.value = false;
    transactionToDelete.value = null;
  }
}

function onTransactionSaved() {
  showEditDialog.value = false;
}

function updateTransactions(updatedTransactions: Transaction[]) {
  emit('update-transactions', updatedTransactions);
}

onMounted(() => {
  const budget = budgetStore.getBudget(props.budgetId);
  if (!budget) {
    console.error(`Budget ${props.budgetId} not found in store`);
  }
});
</script>

<style scoped></style><|MERGE_RESOLUTION|>--- conflicted
+++ resolved
@@ -56,11 +56,7 @@
           >
             <q-item-section class="d-flex align-center">
               <div class="row q-pa-sm align-center no-gutters">
-<<<<<<< HEAD
-                <div class="col pt-2 font-weight-bold text-primary col-2" style="min-width: 60px; font-size: 10px">
-=======
                 <div class="col q-pt-sm font-weight-bold text-primary col-2" style="min-width: 60px; font-size: 10px">
->>>>>>> d21b8623
                   {{ formatDate(transaction.date) }}
                 </div>
                 <div class="col text-truncate" style="flex: 1; min-width: 0">
