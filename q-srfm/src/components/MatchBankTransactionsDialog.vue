--- conflicted
+++ resolved
@@ -50,44 +50,6 @@
           </div>
         </div>
 
-<<<<<<< HEAD
-                  <q-table
-                  v-if="smartMatches.length > 0"
-                  :columns="smartMatchColumns"
-                  :rows="sortedSmartMatches"
-                  :row-key="rowKey"
-                  selection="multiple"
-                  v-model:selected="selectedSmartMatchesInternal"
-                  class="q-mt-lg"
-                  hide-bottom
-                  :pagination="{ rowsPerPage: 50 }"
-                >
-                  <template #body-cell-bankAmount="slotProps">
-                    <q-td :props="slotProps" class="text-right">
-                      ${{ toDollars(toCents(slotProps.row.bankAmount)) }}
-                    </q-td>
-                  </template>
-                  <template #body-cell-budgetAmount="slotProps">
-                    <q-td :props="slotProps" class="text-right">
-                      ${{ toDollars(toCents(slotProps.row.budgetAmount)) }}
-                    </q-td>
-                  </template>
-                  <template #body-cell-actions="slotProps">
-                    <q-td :props="slotProps">
-                      <q-icon
-                        v-if="isBudgetTxMatchedMultiple(slotProps.row.budgetTransaction.id)"
-                        color="warning"
-                        title="This budget transaction matches multiple bank transactions"
-                        name="warning"
-                      ></q-icon>
-                    </q-td>
-                  </template>
-                </q-table>
-
-                <q-banner v-else type="info" class="q-mt-lg">
-                  No smart matches found. Check Remaining Transactions for potential conflicts.
-                </q-banner>
-=======
         <q-table
           v-if="smartMatches.length > 0"
           :columns="smartMatchColumns"
@@ -110,9 +72,8 @@
             ></q-icon>
           </template>
         </q-table>
-
+        
         <q-banner v-else type="info" class="q-mt-lg"> No smart matches found. Check Remaining Transactions for potential conflicts. </q-banner>
->>>>>>> 578206f6
 
         <!-- Remaining Transactions -->
         <div class="row q-mt-lg" v-if="remainingImportedTransactions.length > 0">
@@ -194,7 +155,6 @@
                     :rules="[(v: string) => !!v || 'Category is required']"
                   ></q-select>
                 </div>
-<<<<<<< HEAD
 
                 <q-table
                   v-if="potentialMatches.length > 0 && !showSplitForm"
@@ -232,20 +192,6 @@
                 <div v-else-if="!showSplitForm" class="q-mt-lg">
                   <q-banner type="info" class="q-mb-lg"> No potential matches found. Adjust the search criteria or add a new transaction. </q-banner>
                   <q-btn color="primary" @click="addNewTransaction" :disabled="props.matching"> Add New Transaction </q-btn>
-=======
-                <div class="col col-12 col-md-2">
-                  <q-input
-                    v-model.number="split.amount"
-                    label="Amount"
-                    type="number"
-                    variant="outlined"
-                    density="compact"
-                    :rules="[(v: number) => v > 0 || 'Amount must be greater than 0']"
-                  ></q-input>
-                </div>
-                <div class="col col-12 col-md-1">
-                  <q-btn color="negative" icon="close" @click="removeSplit(index)" variant="plain"></q-btn>
->>>>>>> 578206f6
                 </div>
               </div>
               <q-banner v-if="remainingSplitAmount !== 0" :type="remainingSplitAmount < 0 ? 'error' : 'warning'" class="q-mb-lg">
